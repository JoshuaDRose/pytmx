"""
This is tested on pygame 1.9 and python 2.7 and 3.3+.
Leif Thedem "bitcraft", 2012-2014

Rendering demo for the TMXLoader.

Typically this is run to verify that any code changes do do break the loader.
Tests all Tiled features -except- terrains and object rotation.

Missing tests:
- object rotation
"""
<<<<<<< HEAD

from pytmx import *
from pytmx.tmxloader import load_pygame
import pygame
from pygame.locals import *

=======
>>>>>>> 126771b7
import logging

logger = logging.getLogger(__name__)
ch = logging.StreamHandler()
ch.setLevel(logging.INFO)
logger.addHandler(ch)
logger.setLevel(logging.INFO)

from pytmx import *
import pygame
from pygame.locals import *


def init_screen(width, height):
    return pygame.display.set_mode((width, height), pygame.RESIZABLE)


class TiledRenderer(object):
    """
    Super simple way to render a tiled map
    """
    def __init__(self, filename):
        tm = load_pygame(filename)
        self.size = tm.width * tm.tilewidth, tm.height * tm.tileheight
        self.tmx_data = tm

    def render(self, surface):
        # not going for efficiency here
        # for demonstration purposes only

        # deref these heavily used references for speed
        tw = self.tmx_data.tilewidth
        th = self.tmx_data.tileheight
        surface_blit = surface.blit
        draw_rect = pygame.draw.rect
        draw_lines = pygame.draw.lines

        rect_color = (255, 0, 0)
        poly_color = (0, 255, 0)

        # fill the background color
        if self.tmx_data.background_color:
            surface.fill(pygame.Color(self.tmx_data.background_color))

        # iterate over all the visible layers, then draw them
        # according to the type of layer they are.
        for layer in self.tmx_data.visible_layers:

            # draw map tile layers
            if isinstance(layer, TiledTileLayer):

                # iterate over the tiles in the layer
                for x, y, image in layer.tiles():
                    surface_blit(image, (x * tw, y * th))

            # draw object layers
            elif isinstance(layer, TiledObjectGroup):

                # iterate over all the objects in the layer
                for obj in layer:
                    logger.info(obj)

                    # objects with points are polygons or lines
                    if hasattr(obj, 'points'):
                        draw_lines(surface, poly_color,
                                   obj.closed, obj.points, 3)

                    # some object have an image
                    elif obj.image:
                        surface_blit(obj.image, (obj.x, obj.y))

                    # draw a rect for everything else
                    else:
                        draw_rect(surface, rect_color,
                                  (obj.x, obj.y, obj.width, obj.height), 3)

            # draw image layers
            elif isinstance(layer, TiledImageLayer):
                if layer.image:
                    surface.blit(layer.image, (0, 0))


class SimpleTest(object):
    def __init__(self, filename):
        self.renderer = None
        self.running = False
        self.dirty = False
        self.exit_status = 0
        self.load_map(filename)

    def load_map(self, filename):
        self.renderer = TiledRenderer(filename)

        logger.info("Objects in map:")
        for obj in self.renderer.tmx_data.objects:
            logger.info(obj)
            for k, v in obj.properties.items():
                logger.info("%s\t%s", k, v)

        logger.info("GID (tile) properties:")
        for k, v in self.renderer.tmx_data.tile_properties.items():
            logger.info("%s\t%s", k, v)

    def draw(self, surface):
        temp = pygame.Surface(self.renderer.size)
        self.renderer.render(temp)
        pygame.transform.smoothscale(temp, surface.get_size(), surface)
        f = pygame.font.Font(pygame.font.get_default_font(), 20)
        i = f.render('press any key for next map or ESC to quit',
                     1, (180, 180, 0))
        surface.blit(i, (0, 0))

    def handle_input(self):
        try:
            event = pygame.event.wait()

            if event.type == QUIT:
                self.exit_status = 0
                self.running = False

            elif event.type == KEYDOWN:
                if event.key == K_ESCAPE:
                    self.exit_status = 0
                    self.running = False
                else:
                    self.running = False

            elif event.type == VIDEORESIZE:
                init_screen(event.w, event.h)
                self.dirty = True

        except KeyboardInterrupt:
            self.exit_status = 0
            self.running = False

    def run(self):
        self.dirty = True
        self.running = True
        self.exit_status = 1
        while self.running:
            self.handle_input()
            if self.dirty:
                self.draw(screen)
                self.dirty = False
                pygame.display.flip()

        return self.exit_status

if __name__ == '__main__':
    import os.path
    import glob

    pygame.init()
    pygame.font.init()
    screen = init_screen(600, 600)
    pygame.display.set_caption('PyTMX Map Viewer')

    try:
        for filename in glob.glob(os.path.join('data', '0.9.1', '*.tmx')):
            logger.info("Testing %s", filename)
            if not SimpleTest(filename).run():
                break
    except:
        pygame.quit()
        raise<|MERGE_RESOLUTION|>--- conflicted
+++ resolved
@@ -10,15 +10,6 @@
 Missing tests:
 - object rotation
 """
-<<<<<<< HEAD
-
-from pytmx import *
-from pytmx.tmxloader import load_pygame
-import pygame
-from pygame.locals import *
-
-=======
->>>>>>> 126771b7
 import logging
 
 logger = logging.getLogger(__name__)
