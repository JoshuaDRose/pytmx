import logging
import six
import os
from itertools import chain, product
from collections import defaultdict, namedtuple
from xml.etree import ElementTree
<<<<<<< HEAD
from six.moves import zip, map
from operator import attrgetter
from .constants import *
=======
>>>>>>> 126771b7

__all__ = ['TiledMap', 'TiledTileset', 'TiledTileLayer', 'TiledObject',
           'TiledObjectGroup', 'TiledImageLayer']


logger = logging.getLogger(__name__)
ch = logging.StreamHandler()
ch.setLevel(logging.INFO)
logger.addHandler(ch)
logger.setLevel(logging.INFO)

<<<<<<< HEAD
=======
__all__ = ['TiledMap', 'TiledTileset', 'TiledTileLayer', 'TiledObject',
           'TiledObjectGroup', 'TiledImageLayer', 'TileFlags']

# internal flags
TRANS_FLIPX = 1
TRANS_FLIPY = 2
TRANS_ROT = 4

# Tiled gid flags
GID_TRANS_FLIPX = 1 << 31
GID_TRANS_FLIPY = 1 << 30
GID_TRANS_ROT = 1 << 29

flag_names = (
    'flipped_horizontally',
    'flipped_vertically',
    'flipped_diagonally',)

TileFlags = namedtuple('TileFlags', flag_names)


def default_image_loader():
    def load(filename, rect, flags):
        return filename, rect, flags

    return load

>>>>>>> 126771b7

def decode_gid(raw_gid):
    """Decode a GID from TMX data

    as of 0.7.0 it determines if the tile should be flipped when rendered
    as of 0.8.0 bit 30 determines if GID is rotated

    :param raw_gid: 32-bit number from TMX layer data
    :return: gid, flags
    """
    flags = TileFlags(
        raw_gid & GID_TRANS_FLIPX == GID_TRANS_FLIPX,
        raw_gid & GID_TRANS_FLIPY == GID_TRANS_FLIPY,
        raw_gid & GID_TRANS_ROT == GID_TRANS_ROT)
    gid = raw_gid & ~(GID_TRANS_FLIPX | GID_TRANS_FLIPY | GID_TRANS_ROT)
    return gid, flags


def handle_bool(text):
    # properly convert strings to a bool
    try:
        return bool(int(text))
    except:
        pass

    try:
        text = str(text).lower()
        if text == "true":  return True
        if text == "yes":   return True
        if text == "false": return False
        if text == "no":    return False
    except:
        pass

    raise ValueError

# used to change the unicode string returned from xml to
# proper python variable types.
types = defaultdict(lambda: str)
types.update({
    "version": float,
    "orientation": str,
    "width": int,
    "height": int,
    "tilewidth": int,
    "tileheight": int,
    "firstgid": int,
    "source": str,
    "name": str,
    "spacing": int,
    "margin": int,
    "trans": str,
    "id": int,
    "opacity": float,
    "visible": handle_bool,
    "encoding": str,
    "compression": str,
    "gid": int,
    "type": str,
    "x": float,
    "y": float,
    "value": str,
    "rotation": float,
})


def parse_properties(node):
    """parse a node and return a dict that represents a tiled "property"

    the "properties" from tiled's tmx have an annoying quality that "name"
    and "value" is included. here we mangle it to get that junk out.
    """
    d = dict()
    for child in node.findall('properties'):
        for subnode in child.findall('property'):
            d[subnode.get('name')] = subnode.get('value')
    return d


class TiledElement(object):
    def __init__(self):
        self.properties = dict()

    @classmethod
    def fromstring(cls, xml_string):
        """Return a TileElement object from a xml string

        :param xml_string: string containing xml data
        rtype: TiledElement instance
        """
        return cls().parse(ElementTree.fromstring(xml_string))

    def set_properties(self, node):
        """
        read the xml attributes and tiled "properties" from a xml node and fill
        in the values into the object's dictionary.  Names will be checked to
        make sure that they do not conflict with reserved names.
        """
        # set the correct types
        [setattr(self, k, types[str(k)](v)) for (k, v) in node.items()]
        prop = parse_properties(node)

        # set the attributes that are derived from tiled 'properties'
        invalid = False
        for k, v in prop.items():
            if k in self.reserved:
                invalid = True
                msg = '{0} "{1}" has a property called "{2}"'
                logger.debug(msg.format(self.__class__.__name__, self.name, k,
                                        self.__class__.__name__))

        if invalid:
            msg = "This name(s) is reserved for {0} objects and cannot be used."
            logger.error(msg.format(self.__class__.__name__))
            logger.error("Please change the name(s) in Tiled and try again.")
            raise ValueError

        self.properties = prop

    def __getattr__(self, item):
        try:
            return self.properties[item]
        except KeyError:
            raise AttributeError

    def __repr__(self):
        return '<{0}: "{1}">'.format(self.__class__.__name__, self.name)


class TiledMap(TiledElement):
    """Contains the layers, objects, and images from a Tiled TMX map

    This class is meant to handle most of the work you need to do to use a map.
    """
    reserved = "visible version orientation width height tilewidth \
                tileheight properties tileset layer objectgroup".split()

    def __init__(self, filename=None, image_loader=default_image_loader,
                 **kwargs):
        """
        :param image_loader: function that will load images (see below)
        :param filename: filename of tiled map to load

        image_loader:
          this must be a reference to a function that will accept a tuple:
          (filename of image, bounding rect of tile in image, flags)

          the function must return a reference to to the tile.
        """
        TiledElement.__init__(self)
        self.filename = filename
        self.image_loader = image_loader

        # optional keyword arguments checked here
        self.optional_gids = kwargs.get('optional_gids', set())
        self.load_all_tiles = kwargs.get('load_all', False)

        self.layers = list()           # all layers in proper order
        self.tilesets = list()         # TiledTileset objects
        self.tile_properties = dict()  # tiles that have metadata
        self.layernames = dict()

        # only used tiles are actually loaded, so there will be a difference
        # between the GIDs in the Tiled map data (tmx) and the data in this
        # object and the layers.  This dictionary keeps track of that.
        self.gidmap = defaultdict(list)
        self.imagemap = dict()  # mapping of gid and trans flags to real gids
        self.tiledgidmap = dict() # mapping of tiledgid to pytmx gid
        self.maxgid = 1

        # should be filled in by a util_pygam function
        self.images = list()

        # defaults from the TMX specification
        self.version = 0.0
        self.orientation = None
        self.width = 0       # width of map in tiles
        self.height = 0      # height of map in tiles
        self.tilewidth = 0   # width of a tile in pixels
        self.tileheight = 0  # height of a tile in pixels
        self.background_color = None

        # initialize the gid mapping
        self.imagemap[(0, 0)] = 0

        if filename:
            self.parse(ElementTree.parse(self.filename).getroot())

    def __repr__(self):
        return '<{0}: "{1}">'.format(self.__class__.__name__, self.filename)

    # iterate over layers and objects in map
    def __iter__(self):
        return chain(self.layers, self.objects)

    def parse(self, node):
        """Parse a map from ElementTree xml node

        :param node: ElementTree xml node
        :return: self
        """
        self.set_properties(node)
        self.background_color = node.get('backgroundcolor',
                                         self.background_color)

        # ***         do not change this load order!         *** #
        # ***    gid mapping errors will occur if changed    *** #
        for subnode in node.findall('layer'):
            self.add_layer(TiledTileLayer(self, subnode))

        for subnode in node.findall('imagelayer'):
            self.add_layer(TiledImageLayer(self, subnode))

        for subnode in node.findall('objectgroup'):
            self.add_layer(TiledObjectGroup(self, subnode))

        for subnode in node.findall('tileset'):
            self.add_tileset(TiledTileset(self, subnode))

<<<<<<< HEAD
        # "tile objects", objects with a GID, have need to have their attributes
        # set after the tileset is loaded, so this step must be performed last
        # also, this step is performed for objects to load there tiles.
        # height and width will automatically be set according to the tileset
        # that the image is from

        # tiled stores the origin of GID objects by the lower right corner
        # this is different for all other types, so i just adjust it here
        # so all types loaded with pytmx are uniform.
        for o in [o for o in self.objects if o.gid]:
=======
        # "tile objects", objects with a GID, need to have their attributes set
        # after the tileset is loaded, so this step is performed last
        for o in self.objects:
>>>>>>> 126771b7
            p = self.get_tile_properties_by_gid(o.gid)
            if p:
                o.properties.update(p)

<<<<<<< HEAD
            try:
                tileset = self.get_tileset_from_gid(o.gid)
            except ValueError:
                msg = 'attempted to lookup invalid gid %s in object %s'
                logger.error(msg, o.gid, o)
            else:
                o.y -= tileset.tileheight
                o.height = tileset.tileheight
                o.width = tileset.tilewidth

=======
        self.reload_images()
>>>>>>> 126771b7
        return self

    def reload_images(self):
        """Load the map images from disk

        :return: None
        """
        self.images = [None] * self.maxgid

        # load tile images used in layers
        for ts in self.tilesets:
            if ts.source is None:
                continue

            path = os.path.join(os.path.dirname(self.filename), ts.source)
            colorkey = getattr(ts, 'trans', None)
            loader = self.image_loader(path, colorkey)

            # some tileset images may be slightly larger than the tile area
            # ie: may include a title copyright, ect. this compensates for that
            iw = ts.width
            ih = ts.height
            tw = ts.tilewidth + ts.spacing
            th = ts.tileheight + ts.spacing
            width = int((((iw-ts.margin*2+ts.spacing)//tw)*tw)-ts.spacing)
            height = int((((ih-ts.margin*2+ts.spacing)//th)*th)-ts.spacing)

            # trim off any pixels on the right side that isn't a tile.
            # this happens if extra stuff is included on the left, like a logo
            # or credits, is not actually part of the tileset.
            width -= (iw - ts.margin) % tw

            p = product(range(ts.margin, height + ts.margin, th),
                        range(ts.margin, width + ts.margin, tw))

            for real_gid, (y, x) in enumerate(p, ts.firstgid):
                rect = (x, y, tw, th)
                if x + ts.tilewidth-ts.spacing > width:
                    continue

                gids = self.map_gid(real_gid)
                if gids is None:
                    if self.load_all_tiles or real_gid in self.optional_gids:
                        # TODO: handle flags? - might never be an issue, though
                        gids = [self.register_gid(real_gid, flags=0)]

                if gids:
                    for gid, flags in gids:
                        self.images[gid] = loader(rect, flags)

        # load image layer images
        for layer in (i for i in self.layers if isinstance(i, TiledImageLayer)):
            source = getattr(layer, 'source', None)
            if source:
                colorkey = getattr(layer, 'trans', None)
                real_gid = len(self.images)
                gid = self.register_gid(real_gid)
                layer.gid = gid
                path = os.path.join(os.path.dirname(self.filename), source)
                loader = self.image_loader(path, colorkey)
                image = loader()
                self.images.append(image)

        # load images in tiles.
        # instead of making a new gid, replace the reference to the tile tha
        #  was loaded from the tileset
        for real_gid, props in self.tile_properties.items():
            source = props.get('source', None)
            if source:
                colorkey = props.get('trans', None)
                path = os.path.join(os.path.dirname(self.filename), source)
                loader = self.image_loader(path, colorkey)
                image = loader()
                self.images[real_gid] = image

    def get_tile_image(self, x, y, layer):
        """Return the tile image for this location

        :param x: x coordinate
        :param y: y coordinate
        :param layer: layer number
        :rtype: pygame surface if found, otherwise 0
        """
        try:
            assert (x >= 0 and y >= 0)
        except AssertionError:
            raise ValueError

        try:
            layer = self.layers[layer]
        except IndexError:
            raise ValueError

        assert (isinstance(layer, TiledTileLayer))

        try:
            gid = layer.data[y][x]
        except (IndexError, ValueError):
            raise ValueError
        except TypeError:
            msg = "Tiles must be specified in integers."
            logger.debug(msg)
            raise TypeError

        else:
            return self.get_tile_image_by_gid(gid)

    def get_tile_image_by_gid(self, gid):
        """Return the tile image for this location

        :param gid: GID of image
        :rtype: pygame surface if found, otherwise ValueError
        """
        try:
            assert (int(gid) >= 0)
            return self.images[gid]
        except (TypeError):
            msg = "GIDs must be expressed as a number.  Got: {0}"
            logger.debug(msg.format(gid))
            raise TypeError
        except (AssertionError, IndexError):
            msg = "Coords: ({0},{1}) in layer {2} has invalid GID: {3}"
            logger.debug(msg.format(gid))
            raise ValueError

    def get_tile_gid(self, x, y, layer):
        """Return the tile image GID for this location

        :param x: x coordinate
        :param y: y coordinate
        :param layer: layer number
        :rtype: pygame surface if found, otherwise ValueError
        """
        try:
            assert (x >= 0 and y >= 0 and layer >= 0)
        except AssertionError:
            raise ValueError

        try:
            return self.layers[int(layer)].data[int(y)][int(x)]
        except (IndexError, ValueError):
            msg = "Coords: ({0},{1}) in layer {2} is invalid"
            logger.debug(msg, (x, y, layer))
            raise ValueError

    def get_tile_properties(self, x, y, layer):
        """Return the tile image GID for this location

        :param x: x coordinate
        :param y: y coordinate
        :param layer: layer number
        :rtype: python dict if found, otherwise None
        """
        try:
            assert (x >= 0 and y >= 0 and layer >= 0)
        except AssertionError:
            raise ValueError

        try:
            gid = self.layers[int(layer)].data[int(y)][int(x)]
        except (IndexError, ValueError):
            msg = "Coords: ({0},{1}) in layer {2} is invalid."
            logger.debug(msg.format(x, y, layer))
            raise Exception

        else:
            try:
                return self.tile_properties[gid]
            except (IndexError, ValueError):
                msg = "Coords: ({0},{1}) in layer {2} has invalid GID: {3}"
                logger.debug(msg.format(x, y, layer, gid))
                raise Exception
            except KeyError:
                return None

    def get_tile_locations_by_gid(self, gid):
        """Search map for tile locations by the GID

        Not a fast operation

        :param gid: GID to be searched for
        :rtype: generator of tile locations
        """

        # use this func to make sure GID is valid
        self.get_tile_image_by_gid(gid)

        p = product(range(self.width),
                    range(self.height),
                    range(len(self.layers)))

        return ((x, y, l) for (x, y, l) in p if
                self.layers[l].data[y][x] == gid)

    def get_tile_properties_by_gid(self, gid):
        """Get the tile properties of a tile GID

        :param gid: GID
        :rtype: python dict if found, otherwise None
        """
        try:
            return self.tile_properties[gid]
        except KeyError:
            return None

    def set_tile_properties(self, gid, properties):
        """Set the tile properties of a tile GID

        :param gid: GID
        :param properties: python dict of properties for GID
        """
        self.tile_properties[gid] = properties

    def get_tile_properties_by_layer(self, layer):
        """Get the tile properties of each GID in layer

        :param layer: layer number
        :rtype: iterator of (gid, properties) tuples
        """
        try:
            assert (int(layer) >= 0)
            layer = int(layer)
        except (TypeError, AssertionError):
            msg = "Layer must be a positive integer.  Got {0} instead."
            logger.debug(msg.format(type(layer)))
            raise ValueError

        p = product(range(self.width), range(self.height))
        layergids = set(self.layers[layer].data[y][x] for x, y in p)

        for gid in layergids:
            try:
                yield gid, self.tile_properties[gid]
            except KeyError:
                continue

    def add_layer(self, layer):
        """Add a layer (TileTileLayer, TiledImageLayer, or TiledObjectGroup)

        :param layer: TileTileLayer, TiledImageLayer, TiledObjectGroup object
        """
        assert (
            isinstance(layer,
                       (TiledTileLayer, TiledImageLayer, TiledObjectGroup)))

        self.layers.append(layer)
        self.layernames[layer.name] = layer

    def add_tileset(self, tileset):
        """ Add a tileset to the map

        :param tileset: TiledTileset
        """
        assert (isinstance(tileset, TiledTileset))
        self.tilesets.append(tileset)

    def get_layer_by_name(self, name):
        """Return a layer by name

        :param name: Name of layer.  Case-sensitive.
        :rtype: Layer object if found, otherwise ValueError
        """
        try:
            return self.layernames[name]
        except KeyError:
            msg = 'Layer "{0}" not found.'
            logger.debug(msg.format(name))
            raise ValueError

    def get_object_by_name(self, name):
        """Find an object

        :param name: Name of object.  Case-sensitive.
        :rtype: Object if found, otherwise ValueError
        """
        for obj in self.objects:
            if obj.name == name:
                return obj
        raise ValueError

    def get_tileset_from_gid(self, gid):
        """Return tileset that owns the gid

        Note: this is a slow operation, so if you are expecting to do this
              often, it would be worthwhile to cache the results of this.

        :param gid: gid of tile image
        :rtype: TiledTileset if found, otherwise ValueError
        """
        try:
            tiled_gid = self.tiledgidmap[gid]
        except KeyError:
            raise ValueError

        for tileset in sorted(self.tilesets, key=attrgetter('firstgid'),
                              reverse=True):
            if tiled_gid >= tileset.firstgid:
                return tileset

        raise ValueError

    @property
    def objectgroups(self):
        """Return iterator of all object groups

        :rtype: Iterator
        """
        return (layer for layer in self.layers
                if isinstance(layer, TiledObjectGroup))

    @property
    def objects(self):
        """Return iterator of all the objects associated with this map

        :rtype: Iterator
        """
        return chain(*self.objectgroups)

    @property
    def visible_layers(self):
        """Return iterator of Layer objects that are set 'visible'

        :rtype: Iterator
        """
        return (l for l in self.layers if l.visible)

    @property
    def visible_tile_layers(self):
        """Return iterator of layer indexes that are set 'visible'

        :rtype: Iterator
        """
        return (i for (i, l) in enumerate(self.layers)
                if l.visible and isinstance(l, TiledTileLayer))

    @property
    def visible_object_groups(self):
        """Return iterator of object group indexes that are set 'visible'

        :rtype: Iterator
        """
        return (i for (i, l) in enumerate(self.layers)
                if l.visible and isinstance(l, TiledObjectGroup))

    def register_gid(self, tiled_gid, flags=0):
        """Used to manage the mapping of GIDs between the tmx and pytmx

        :param tiled_gid: GID that is found in TMX data
        :rtype: GID that pytmx uses for the the GID passed
        """
        if tiled_gid:
            try:
                return self.imagemap[(tiled_gid, flags)][0]
            except KeyError:
                gid = self.maxgid
                self.maxgid += 1
                self.imagemap[(tiled_gid, flags)] = (gid, flags)
                self.gidmap[tiled_gid].append((gid, flags))
                self.tiledgidmap[gid] = tiled_gid
                return gid

        else:
            return 0

    def map_gid(self, tiled_gid):
        """Used to lookup a GID read from a TMX file's data

        :param tiled_gid: GID that is found in TMX data
        :rtype: (GID, flags) for the the GID passed, None if not found
        """
        try:
            return self.gidmap[int(tiled_gid)]
        except KeyError:
            return None
        except TypeError:
            msg = "GIDs must be an integer"
            logger.debug(msg)
            raise TypeError


class TiledTileset(TiledElement):
    """ Represents a Tiled Tileset

    External tilesets are supported.  GID/ID's from Tiled are not guaranteed to
    be the same after loaded.
    """
    reserved = "visible firstgid source name tilewidth tileheight spacing \
                margin image tile properties".split()

    def __init__(self, parent, node):
        TiledElement.__init__(self)
        self.parent = parent

        # defaults from the specification
        self.firstgid = 0
        self.source = None
        self.name = None
        self.tilewidth = 0
        self.tileheight = 0
        self.spacing = 0
        self.margin = 0
        self.trans = None
        self.width = 0
        self.height = 0

        self.parse(node)

    def parse(self, node):
        """Parse a Tileset from ElementTree xml node

        A bit of mangling is done here so that tilesets that have external
        TSX files appear the same as those that don't

        :param node: ElementTree xml node
        :return: self
        """
        import os

        # if true, then node references an external tileset
        source = node.get('source', None)
        if source:
            if source[-4:].lower() == ".tsx":

                # external tilesets don't save this, store it for later
                self.firstgid = int(node.get('firstgid'))

                # we need to mangle the path - tiled stores relative paths
                dirname = os.path.dirname(self.parent.filename)
                path = os.path.abspath(os.path.join(dirname, source))
                try:
                    node = ElementTree.parse(path).getroot()
                except IOError:
                    msg = "Cannot load external tileset: {0}"
                    logger.error(msg.format(path))
                    raise Exception

            else:
                msg = "Found external tileset, but cannot handle type: {0}"
                logger.error(msg.format(self.source))
                raise Exception

        self.set_properties(node)

        # since tile objects [probably] don't have a lot of metadata,
        # we store it separately in the parent (a TiledMap instance)
        for child in node.getiterator('tile'):
            tiled_gid = int(child.get("id"))
            p = parse_properties(child)

            # handle tiles that have their own image
            image = child.find('image')
            if image is None:
                p['width'] = self.tilewidth
                p['height'] = self.tileheight
            else:
                p['source'] = image.get('source')
                p['trans'] = image.get('trans', None)
                p['width'] = image.get('width')
                p['height'] = image.get('height')

            for gid, flags in self.parent.map_gid(tiled_gid + self.firstgid):
                self.parent.set_tile_properties(gid, p)

        # handle the optional 'tileoffset' node
        self.offset = node.find('tileoffset')
        if self.offset is None:
            self.offset = (0, 0)
        else:
            self.offset = (self.offset.get('x', 0), self.offset.get('y', 0))

        image_node = node.find('image')
        if image_node is not None:
            self.source = image_node.get('source')
            self.trans = image_node.get('trans', None)
            self.width = int(image_node.get('width'))
            self.height = int(image_node.get('height'))

        return self


class TiledTileLayer(TiledElement):
    """ Represents a TileLayer

    Iterate over the layer using the iterator protocol
    """
    reserved = "visible name x y width height opacity properties data".split()

    def __init__(self, parent, node):
        TiledElement.__init__(self)
        self.parent = parent
        self.data = list()

        # defaults from the specification
        self.name = None
        self.opacity = 1.0
        self.visible = True
        self.height = 0
        self.width = 0

        self.parse(node)

    def __iter__(self):
        return self.iter_data()

    def iter_data(self):
        for y, x in product(range(self.height), range(self.width)):
            yield x, y, self.data[y][x]

    def tiles(self):
        images = self.parent.images
        data = self.data
        for y, x in product(range(self.height), range(self.width)):
            image = images[data[y][x]]
            if image:
                yield x, y, image

    def parse(self, node):
        """Parse a Tile Layer from ElementTree xml node

        :param node: ElementTree xml node
        :return: self
        """
        import struct
        import array

        self.set_properties(node)
        data = None
        next_gid = None
        data_node = node.find('data')

        encoding = data_node.get('encoding', None)
        if encoding == 'base64':
            from base64 import b64decode
            data = b64decode(data_node.text.strip())

        elif encoding == 'csv':
            next_gid = map(int, "".join(
                line.strip() for line in data_node.text.strip()
            ).split(","))

        elif encoding:
            msg = 'TMX encoding type: {0} is not supported.'
            logger.error(msg.format(encoding))
            raise Exception

        compression = data_node.get('compression', None)
        if compression == 'gzip':
            import gzip
            with gzip.GzipFile(fileobj=six.BytesIO(data)) as fh:
                data = fh.read()

        elif compression == 'zlib':
            import zlib
            data = zlib.decompress(data)

        elif compression:
            msg = 'TMX compression type: {0} is not supported.'
            logger.error(msg.format(compression))
            raise Exception

        # if data is None, then it was not decoded or decompressed, so
        # we assume here that it is going to be a bunch of tile elements
        # TODO: this will/should raise an exception if there are no tiles
        if encoding == next_gid is None:
            def get_children(parent):
                for child in parent.findall('tile'):
                    yield int(child.get('gid'))
            next_gid = get_children(data_node)

        elif data:
            if type(data) == bytes:
                fmt = struct.Struct('<L')
                iterator = (data[i:i+4] for i in range(0, len(data), 4))
                next_gid = (fmt.unpack(i)[0] for i in iterator)
            else:
                msg = 'layer data not in expected format ({})'
                logger.error(msg.format(type(data)))
                raise Exception

        init = lambda: [0] * self.width
        reg = self.parent.register_gid

        # H (16-bit) may be a limitation for very detailed maps
        self.data = tuple(array.array('H', init()) for i in range(self.height))
        for (y, x) in product(range(self.height), range(self.width)):
            self.data[y][x] = reg(*decode_gid(next(next_gid)))

        return self


class TiledObject(TiledElement):
    """ Represents a any Tiled Object

    Supported types: Box, Ellipse, Tile Object, Polyline, Polygon
    """
    reserved = "visible name type x y width height gid properties polygon \
               polyline image".split()

    def __init__(self, parent, node):
        TiledElement.__init__(self)
        self.parent = parent

        # defaults from the specification
        self.name = None
        self.type = None
        self.x = 0
        self.y = 0
        self.width = 0
        self.height = 0
        self.rotation = 0
        self.gid = 0
        self.visible = 1

        self.parse(node)

    @property
    def image(self):
        if self.gid:
            return self.parent.images[self.gid]
        return None

    def parse(self, node):
        """Parse an Object from ElementTree xml node

        :param node: ElementTree xml node
        :return: self
        """

        def read_points(text):
            """parse a text string of float tuples and return [(x,...),...]
            """
            return tuple(tuple(map(float, i.split(','))) for i in text.split())

        self.set_properties(node)

        # correctly handle "tile objects" (object with gid set)
        if self.gid:
            self.gid = self.parent.register_gid(self.gid)

        points = None
        polygon = node.find('polygon')
        if polygon is not None:
            points = read_points(polygon.get('points'))
            self.closed = True

        polyline = node.find('polyline')
        if polyline is not None:
            points = read_points(polyline.get('points'))
            self.closed = False

        if points:
            x1 = x2 = y1 = y2 = 0
            for x, y in points:
                if x < x1: x1 = x
                if x > x2: x2 = x
                if y < y1: y1 = y
                if y > y2: y2 = y
            self.width = abs(x1) + abs(x2)
            self.height = abs(y1) + abs(y2)
            self.points = tuple(
                [(i[0] + self.x, i[1] + self.y) for i in points])

        return self


class TiledObjectGroup(TiledElement, list):
    """ Represents a Tiled ObjectGroup

    Supports any operation of a normal list.
    """
    reserved = "visible name color x y width height opacity object \
                properties".split()

    def __init__(self, parent, node):
        TiledElement.__init__(self)
        self.parent = parent

        # defaults from the specification
        self.name = None
        self.color = None
        self.opacity = 1
        self.visible = 1

        self.parse(node)

    def parse(self, node):
        """Parse an Object Group from ElementTree xml node

        :param node: ElementTree xml node
        :return: self
        """
        self.set_properties(node)
        self.extend(TiledObject(self.parent, child)
                    for child in node.findall('object'))

        return self


class TiledImageLayer(TiledElement):
    """ Represents Tiled Image Layer

    The image associated with this layer will be loaded and assigned a GID.
    (pygame only)
    """
    reserved = "visible source name width height opacity visible".split()

    def __init__(self, parent, node):
        TiledElement.__init__(self)
        self.parent = parent
        self.source = None
        self.trans = None
        self.gid = 0

        # defaults from the specification
        self.name = None
        self.opacity = 1
        self.visible = 1

        self.parse(node)

    @property
    def image(self):
        if self.gid:
            return self.parent.images[self.gid]
        return None

    def parse(self, node):
        """Parse an Image Layer from ElementTree xml node

        :param node: ElementTree xml node
        :return: self
        """
        self.set_properties(node)
        self.name = node.get('name', None)
        self.opacity = node.get('opacity', self.opacity)
        self.visible = node.get('visible', self.visible)
        image_node = node.find('image')
        self.source = image_node.get('source')
        self.trans = image_node.get('trans', None)
        return self<|MERGE_RESOLUTION|>--- conflicted
+++ resolved
@@ -4,16 +4,8 @@
 from itertools import chain, product
 from collections import defaultdict, namedtuple
 from xml.etree import ElementTree
-<<<<<<< HEAD
 from six.moves import zip, map
 from operator import attrgetter
-from .constants import *
-=======
->>>>>>> 126771b7
-
-__all__ = ['TiledMap', 'TiledTileset', 'TiledTileLayer', 'TiledObject',
-           'TiledObjectGroup', 'TiledImageLayer']
-
 
 logger = logging.getLogger(__name__)
 ch = logging.StreamHandler()
@@ -21,8 +13,6 @@
 logger.addHandler(ch)
 logger.setLevel(logging.INFO)
 
-<<<<<<< HEAD
-=======
 __all__ = ['TiledMap', 'TiledTileset', 'TiledTileLayer', 'TiledObject',
            'TiledObjectGroup', 'TiledImageLayer', 'TileFlags']
 
@@ -50,7 +40,6 @@
 
     return load
 
->>>>>>> 126771b7
 
 def decode_gid(raw_gid):
     """Decode a GID from TMX data
@@ -221,7 +210,7 @@
         self.tiledgidmap = dict() # mapping of tiledgid to pytmx gid
         self.maxgid = 1
 
-        # should be filled in by a util_pygam function
+        # should be filled in by a loader function
         self.images = list()
 
         # defaults from the TMX specification
@@ -270,7 +259,6 @@
         for subnode in node.findall('tileset'):
             self.add_tileset(TiledTileset(self, subnode))
 
-<<<<<<< HEAD
         # "tile objects", objects with a GID, have need to have their attributes
         # set after the tileset is loaded, so this step must be performed last
         # also, this step is performed for objects to load there tiles.
@@ -281,16 +269,10 @@
         # this is different for all other types, so i just adjust it here
         # so all types loaded with pytmx are uniform.
         for o in [o for o in self.objects if o.gid]:
-=======
-        # "tile objects", objects with a GID, need to have their attributes set
-        # after the tileset is loaded, so this step is performed last
-        for o in self.objects:
->>>>>>> 126771b7
             p = self.get_tile_properties_by_gid(o.gid)
             if p:
                 o.properties.update(p)
 
-<<<<<<< HEAD
             try:
                 tileset = self.get_tileset_from_gid(o.gid)
             except ValueError:
@@ -301,9 +283,7 @@
                 o.height = tileset.tileheight
                 o.width = tileset.tilewidth
 
-=======
         self.reload_images()
->>>>>>> 126771b7
         return self
 
     def reload_images(self):
@@ -652,7 +632,7 @@
         """Used to manage the mapping of GIDs between the tmx and pytmx
 
         :param tiled_gid: GID that is found in TMX data
-        :rtype: GID that pytmx uses for the the GID passed
+        rtype: GID that pytmx uses for the the GID passed
         """
         if tiled_gid:
             try:
@@ -942,6 +922,11 @@
         # correctly handle "tile objects" (object with gid set)
         if self.gid:
             self.gid = self.parent.register_gid(self.gid)
+            # tiled stores the origin of GID objects by the lower right corner
+            # this is different for all other types, so i just adjust it here
+            # so all types loaded with pytmx are uniform.
+            # TODO: map the gid to the tileset to get the correct height
+            self.y -= self.parent.tileheight
 
         points = None
         polygon = node.find('polygon')
